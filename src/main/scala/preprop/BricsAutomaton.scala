--- conflicted
+++ resolved
@@ -53,11 +53,9 @@
 
   import BricsAutomaton.toBAutomaton
 
-<<<<<<< HEAD
   type State = BState
-=======
+
   override def toString : String = underlying.toString
->>>>>>> 2cca789e
 
   /**
    * Nr. of bits of letters in the vocabulary. Letters are
@@ -94,7 +92,6 @@
       SeqCharSequence(for (c <- word.toIndexedSeq) yield c.toChar).toString)
 
   /**
-<<<<<<< HEAD
    * Replace a-transitions with new a-transitions between pairs of states
    */
   def replaceTransitions(a : Char,
@@ -141,7 +138,8 @@
   def foreachTransition(f : (State, Char, Char, State) => Any) =
     for (q <- underlying.getStates; t <- q.getTransitions)
       f(q, t.getMin, t.getMax, t.getDest)
-=======
+
+  /*
    * Get any word accepted by this automaton, or <code>None</code>
    * if the language is empty
    */
@@ -150,7 +148,6 @@
       case null => None
       case str  => Some(for (c <- str) yield c.toInt)
     }
->>>>>>> 2cca789e
 
   /**
    * Clone automaton, and also return a map telling how the
