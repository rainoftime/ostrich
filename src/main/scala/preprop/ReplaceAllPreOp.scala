--- conflicted
+++ resolved
@@ -33,22 +33,11 @@
   override def toString = "replaceall"
 
   def apply(argumentConstraints : Seq[Seq[Automaton]],
-<<<<<<< HEAD
-            resultConstraint : Automaton) : Iterator[Seq[Automaton]] =
-    resultConstraint match {
-      case resultConstraint : AtomicStateAutomaton => {
-        val rc = resultConstraint
-        for (box <- CaleyGraph[rc.type](rc).getNodes.iterator) yield {
-          val ycons = Seq(rc.replaceTransitions(a, box.getEdges))
-          val zcons =
-            box.getEdges.map({ case (q1, q2) =>
-                                 rc.setInitAccept(q1, q2) }).toSeq
-          ycons ++ zcons
-        }
-      }
-=======
             resultConstraint : Automaton) : Iterator[Seq[Automaton]] = {
-    val rc = resultConstraint
+    val rc : AtomicStateAutomaton = resultConstraint match {
+      case resCon : AtomicStateAutomaton => resCon
+      case _ => throw new IllegalArgumentException("ReplaceAllPreOp needs an AtomicStateAutomaton")
+    }
     val zcons = argumentConstraints(1)
     val cg = CaleyGraph[rc.type](rc)
 
@@ -57,6 +46,6 @@
       val newZCons =
         box.getEdges.map({ case (q1, q2) => rc.setInitAccept(q1, q2) }).toSeq
       newYCons ++ newZCons
->>>>>>> 9124d58c
     }
+  }
 }